{
  "mcpServers": {
    "csharp-mcp": {
      "type": "stdio",
      "command": "docker",
      "args": [
        "run",
        "-i",
        "--rm",
        "--pull=always",
<<<<<<< HEAD
        "-v", "${HOME}:${HOME}",
        "-w", "${PWD}",
=======
        "-v",
        "${HOME}:${HOME}",
        "-w",
        "${PWD}",
>>>>>>> f5155d5f
        "ghcr.io/infinityflowapp/csharp-mcp:latest"
      ],
      "env": {}
    }
  }<|MERGE_RESOLUTION|>--- conflicted
+++ resolved
@@ -8,17 +8,13 @@
         "-i",
         "--rm",
         "--pull=always",
-<<<<<<< HEAD
-        "-v", "${HOME}:${HOME}",
-        "-w", "${PWD}",
-=======
         "-v",
         "${HOME}:${HOME}",
         "-w",
         "${PWD}",
->>>>>>> f5155d5f
         "ghcr.io/infinityflowapp/csharp-mcp:latest"
       ],
       "env": {}
     }
-  }+  }
+}