--- conflicted
+++ resolved
@@ -1,25 +1,21 @@
-<Project>
-  <PropertyGroup>
-    <ManagePackageVersionsCentrally>true</ManagePackageVersionsCentrally>
-  </PropertyGroup>
-  <ItemGroup>
-    <!-- MCP and Core Dependencies -->
-    <PackageVersion Include="ModelContextProtocol" Version="0.3.0-preview.2" />
-    <PackageVersion Include="Microsoft.Extensions.Hosting" Version="10.0.0-preview.7.25380.108" />
-    
-    <!-- Roslyn Scripting -->
-    <PackageVersion Include="Microsoft.CodeAnalysis.CSharp.Scripting" Version="4.14.0" />
-    
-    <!-- Testing -->
-    <PackageVersion Include="NUnit" Version="4.4.0" />
-    <PackageVersion Include="NUnit.Analyzers" Version="4.10.0" />
-    <PackageVersion Include="NUnit3TestAdapter" Version="5.1.0" />
-    <PackageVersion Include="FluentAssertions" Version="8.6.0" />
-<<<<<<< HEAD
-    <PackageVersion Include="coverlet.collector" Version="6.0.2" />
-=======
-    <PackageVersion Include="coverlet.collector" Version="6.0.4" />
->>>>>>> 71034c9f
-    <PackageVersion Include="Microsoft.NET.Test.Sdk" Version="17.14.1" />
-  </ItemGroup>
+<Project>
+  <PropertyGroup>
+    <ManagePackageVersionsCentrally>true</ManagePackageVersionsCentrally>
+  </PropertyGroup>
+  <ItemGroup>
+    <!-- MCP and Core Dependencies -->
+    <PackageVersion Include="ModelContextProtocol" Version="0.3.0-preview.2" />
+    <PackageVersion Include="Microsoft.Extensions.Hosting" Version="10.0.0-preview.7.25380.108" />
+    
+    <!-- Roslyn Scripting -->
+    <PackageVersion Include="Microsoft.CodeAnalysis.CSharp.Scripting" Version="4.14.0" />
+    
+    <!-- Testing -->
+    <PackageVersion Include="NUnit" Version="4.4.0" />
+    <PackageVersion Include="NUnit.Analyzers" Version="4.10.0" />
+    <PackageVersion Include="NUnit3TestAdapter" Version="5.1.0" />
+    <PackageVersion Include="FluentAssertions" Version="8.6.0" />
+    <PackageVersion Include="coverlet.collector" Version="6.0.4" />
+    <PackageVersion Include="Microsoft.NET.Test.Sdk" Version="17.14.1" />
+  </ItemGroup>
 </Project>