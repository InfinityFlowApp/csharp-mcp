--- conflicted
+++ resolved
@@ -1,263 +1,257 @@
-using System.Collections.Immutable;
-using System.ComponentModel;
-using System.Text;
-using Microsoft.CodeAnalysis;
-using Microsoft.CodeAnalysis.CSharp.Scripting;
-using Microsoft.CodeAnalysis.Scripting;
-using ModelContextProtocol.Server;
-
-namespace InfinityFlow.CSharp.Eval.Tools;
-
-/// <summary>
-/// MCP tool for evaluating and executing C# scripts using Roslyn.
-/// </summary>
-
-[McpServerToolType]
-public class CSharpEvalTools
-{
-    [McpServerTool]
-    [Description("Evaluates and executes C# script code and returns the output. Can either execute code directly or from a file. Supports NuGet package references using #r \"nuget: PackageName, Version\" directives.")]
-    public async Task<string> EvalCSharp(
-        [Description("Full path to a .csx file to execute")] string? csxFile = null,
-        [Description("C# script code to execute directly")] string? csx = null,
-        [Description("Maximum execution time in seconds (default: 30)")] int timeoutSeconds = 30)
-    {
-        if (string.IsNullOrWhiteSpace(csxFile) && string.IsNullOrWhiteSpace(csx))
-        {
-            return "Error: Either csxFile or csx parameter must be provided.";
-        }
-
-        if (!string.IsNullOrWhiteSpace(csxFile) && !string.IsNullOrWhiteSpace(csx))
-        {
-            return "Error: Only one of csxFile or csx parameter should be provided, not both.";
-        }
-
-        string scriptCode;
-
-        try
-        {
-            if (!string.IsNullOrWhiteSpace(csxFile))
-            {
-                // Validate and normalize the file path to prevent directory traversal
-                try
-                {
-                    var fullPath = Path.GetFullPath(csxFile);
-
-                    // Ensure the file has .csx extension
-                    if (!fullPath.EndsWith(".csx", StringComparison.OrdinalIgnoreCase))
-                    {
-                        return $"Error: Only .csx files are allowed. Provided: {csxFile}";
-                    }
-
-                    // Optional: Restrict to specific directories for additional security
-                    // Only apply this restriction when NOT running in Docker (Docker has volume mounts)
-                    var isDocker = Environment.GetEnvironmentVariable("DOTNET_RUNNING_IN_CONTAINER") == "true";
-                    var allowedPath = Environment.GetEnvironmentVariable("CSX_ALLOWED_PATH");
-                    
-                    if (!isDocker && !string.IsNullOrEmpty(allowedPath))
-                    {
-                        var normalizedAllowedPath = Path.GetFullPath(allowedPath);
-                        if (!fullPath.StartsWith(normalizedAllowedPath, StringComparison.OrdinalIgnoreCase))
-                        {
-                            return $"Error: File access is restricted to {normalizedAllowedPath}";
-                        }
-                    }
-
-                    if (!File.Exists(fullPath))
-                    {
-                        return $"Error: File not found: {fullPath}";
-                    }
-
-                    scriptCode = await File.ReadAllTextAsync(fullPath);
-                }
-                catch (Exception ex)
-                {
-                    return $"Error: Invalid file path: {ex.Message}";
-                }
-            }
-            else
-            {
-                scriptCode = csx!;
-            }
-
-            // Resolve NuGet packages if any and remove #r directives from script
-            var (nugetReferences, errors) = await NuGetPackageResolver.ResolvePackagesAsync(scriptCode);
-            
-            // If there were errors resolving packages, return them
-            if (errors.Count > 0)
-            {
-                var errorBuilder = new StringBuilder();
-                errorBuilder.AppendLine("NuGet Package Resolution Error(s):");
-                errorBuilder.AppendLine();
-                foreach (var error in errors)
-                {
-                    errorBuilder.AppendLine($"  {error}");
-                }
-                return errorBuilder.ToString().TrimEnd();
-            }
-            
-            // Remove #r directives from the script since we're handling them separately
-            var cleanedScript = System.Text.RegularExpressions.Regex.Replace(
-                scriptCode, 
-                @"^\s*#r\s+""nuget:[^""]*"".*$", 
-                "", 
-                System.Text.RegularExpressions.RegexOptions.Multiline);
-            
-            // Create script options with common assemblies and imports
-            var scriptOptions = ScriptOptions.Default
-                .WithReferences(
-                    typeof(object).Assembly,
-                    typeof(Console).Assembly,
-                    typeof(System.Linq.Enumerable).Assembly,
-                    typeof(System.Text.StringBuilder).Assembly,
-                    typeof(System.IO.File).Assembly,
-                    typeof(System.Collections.Generic.List<>).Assembly,
-                    typeof(System.Threading.Tasks.Task).Assembly,
-                    typeof(System.Net.Http.HttpClient).Assembly,
-                    typeof(System.Text.Json.JsonSerializer).Assembly,
-                    typeof(System.Text.RegularExpressions.Regex).Assembly)
-                .AddReferences(nugetReferences)
-                .WithImports(
-                    "System",
-                    "System.IO",
-                    "System.Linq",
-                    "System.Text",
-                    "System.Collections.Generic",
-                    "System.Threading.Tasks",
-                    "System.Net.Http",
-                    "System.Text.Json",
-                    "System.Text.RegularExpressions")
-                .WithSourceResolver(new SourceFileResolver(ImmutableArray<string>.Empty, baseDirectory: Environment.CurrentDirectory))
-                .WithMetadataResolver(ScriptMetadataResolver.Default.WithSearchPaths(System.Runtime.InteropServices.RuntimeEnvironment.GetRuntimeDirectory()))
-                .WithEmitDebugInformation(true);
-
-            // Capture console output
-            var originalOut = Console.Out;
-            var outputBuilder = new StringBuilder();
-
-            try
-            {
-                using var stringWriter = new StringWriter(outputBuilder);
-                Console.SetOut(stringWriter);
-
-                // Execute the script with timeout
-                using var cts = new CancellationTokenSource(TimeSpan.FromSeconds(timeoutSeconds));
-
-                // Run script in a task so we can properly handle timeout
-<<<<<<< HEAD
-                var scriptTask = Task.Run(async () => 
-                    await CSharpScript.EvaluateAsync(cleanedScript, scriptOptions, cancellationToken: cts.Token), 
-=======
-                var scriptTask = Task.Run(async () =>
-                    await CSharpScript.EvaluateAsync(scriptCode, scriptOptions, cancellationToken: cts.Token),
->>>>>>> 498fc13c
-                    cts.Token);
-
-                var timeoutTask = Task.Delay(TimeSpan.FromSeconds(timeoutSeconds));
-                var completedTask = await Task.WhenAny(scriptTask, timeoutTask);
-
-                if (completedTask == timeoutTask)
-                {
-                    cts.Cancel();
-                    throw new OperationCanceledException();
-                }
-
-                var result = await scriptTask;
-
-                // Add the result value if it's not null
-                if (result != null)
-                {
-                    if (outputBuilder.Length > 0)
-                    {
-                        outputBuilder.AppendLine();
-                    }
-                    outputBuilder.AppendLine($"Result: {result}");
-                }
-            }
-            finally
-            {
-                Console.SetOut(originalOut);
-            }
-
-            var output = outputBuilder.ToString();
-            return string.IsNullOrWhiteSpace(output) ? "Script executed successfully with no output." : output;
-        }
-        catch (CompilationErrorException e)
-        {
-            var errorBuilder = new StringBuilder();
-            errorBuilder.AppendLine("Compilation Error(s):");
-            errorBuilder.AppendLine();
-
-            foreach (var diagnostic in e.Diagnostics)
-            {
-                var lineSpan = diagnostic.Location.GetLineSpan();
-                var line = lineSpan.StartLinePosition.Line + 1; // Convert to 1-based
-                var column = lineSpan.StartLinePosition.Character + 1;
-
-                errorBuilder.AppendLine($"  Line {line}, Column {column}: {diagnostic.Id} - {diagnostic.GetMessage()}");
-
-                // Try to show the problematic code if available
-                if (!diagnostic.Location.IsInSource) continue;
-
-                var sourceText = diagnostic.Location.SourceTree?.GetText();
-                if (sourceText != null)
-                {
-                    var lineText = sourceText.Lines[lineSpan.StartLinePosition.Line].ToString();
-                    if (!string.IsNullOrWhiteSpace(lineText))
-                    {
-                        errorBuilder.AppendLine($"    Code: {lineText.Trim()}");
-
-                        // Add a pointer to the error position
-                        if (column > 0 && column <= lineText.Length)
-                        {
-                            var pointer = new string(' ', column + 9) + "^"; // 9 for "    Code: "
-                            errorBuilder.AppendLine(pointer);
-                        }
-                    }
-                }
-                errorBuilder.AppendLine();
-            }
-
-            return errorBuilder.ToString().TrimEnd();
-        }
-        catch (OperationCanceledException)
-        {
-            return $"Error: Script execution timed out after {timeoutSeconds} seconds.";
-        }
-        catch (Exception e)
-        {
-            var errorBuilder = new StringBuilder();
-            errorBuilder.AppendLine($"Runtime Error: {e.GetType().Name}");
-            errorBuilder.AppendLine($"Message: {e.Message}");
-
-            // Try to extract the line number from the stack trace if it's a script error
-            if (e.StackTrace != null && e.StackTrace.Contains("Submission#0"))
-            {
-                var lines = e.StackTrace.Split('\n');
-                foreach (var traceLine in lines)
-                {
-                    if (traceLine.Contains("Submission#0") && traceLine.Contains(":line"))
-                    {
-                        var lineMatch = System.Text.RegularExpressions.Regex.Match(traceLine, @":line (\d+)");
-                        if (lineMatch.Success)
-                        {
-                            errorBuilder.AppendLine($"Script Line: {lineMatch.Groups[1].Value}");
-                            break;
-                        }
-                    }
-                }
-            }
-
-            if (e.InnerException != null)
-            {
-                errorBuilder.AppendLine($"Inner Exception: {e.InnerException.GetType().Name}: {e.InnerException.Message}");
-            }
-
-            errorBuilder.AppendLine();
-            errorBuilder.AppendLine("Stack Trace:");
-            errorBuilder.AppendLine(e.StackTrace);
-
-            return errorBuilder.ToString().TrimEnd();
-        }
-    }
-}
+using System.Collections.Immutable;
+using System.ComponentModel;
+using System.Text;
+using Microsoft.CodeAnalysis;
+using Microsoft.CodeAnalysis.CSharp.Scripting;
+using Microsoft.CodeAnalysis.Scripting;
+using ModelContextProtocol.Server;
+
+namespace InfinityFlow.CSharp.Eval.Tools;
+
+/// <summary>
+/// MCP tool for evaluating and executing C# scripts using Roslyn.
+/// </summary>
+
+[McpServerToolType]
+public class CSharpEvalTools
+{
+    [McpServerTool]
+    [Description("Evaluates and executes C# script code and returns the output. Can either execute code directly or from a file. Supports NuGet package references using #r \"nuget: PackageName, Version\" directives.")]
+    public async Task<string> EvalCSharp(
+        [Description("Full path to a .csx file to execute")] string? csxFile = null,
+        [Description("C# script code to execute directly")] string? csx = null,
+        [Description("Maximum execution time in seconds (default: 30)")] int timeoutSeconds = 30)
+    {
+        if (string.IsNullOrWhiteSpace(csxFile) && string.IsNullOrWhiteSpace(csx))
+        {
+            return "Error: Either csxFile or csx parameter must be provided.";
+        }
+
+        if (!string.IsNullOrWhiteSpace(csxFile) && !string.IsNullOrWhiteSpace(csx))
+        {
+            return "Error: Only one of csxFile or csx parameter should be provided, not both.";
+        }
+
+        string scriptCode;
+
+        try
+        {
+            if (!string.IsNullOrWhiteSpace(csxFile))
+            {
+                // Validate and normalize the file path to prevent directory traversal
+                try
+                {
+                    var fullPath = Path.GetFullPath(csxFile);
+
+                    // Ensure the file has .csx extension
+                    if (!fullPath.EndsWith(".csx", StringComparison.OrdinalIgnoreCase))
+                    {
+                        return $"Error: Only .csx files are allowed. Provided: {csxFile}";
+                    }
+
+                    // Optional: Restrict to specific directories for additional security
+                    // Only apply this restriction when NOT running in Docker (Docker has volume mounts)
+                    var isDocker = Environment.GetEnvironmentVariable("DOTNET_RUNNING_IN_CONTAINER") == "true";
+                    var allowedPath = Environment.GetEnvironmentVariable("CSX_ALLOWED_PATH");
+                    
+                    if (!isDocker && !string.IsNullOrEmpty(allowedPath))
+                    {
+                        var normalizedAllowedPath = Path.GetFullPath(allowedPath);
+                        if (!fullPath.StartsWith(normalizedAllowedPath, StringComparison.OrdinalIgnoreCase))
+                        {
+                            return $"Error: File access is restricted to {normalizedAllowedPath}";
+                        }
+                    }
+
+                    if (!File.Exists(fullPath))
+                    {
+                        return $"Error: File not found: {fullPath}";
+                    }
+
+                    scriptCode = await File.ReadAllTextAsync(fullPath);
+                }
+                catch (Exception ex)
+                {
+                    return $"Error: Invalid file path: {ex.Message}";
+                }
+            }
+            else
+            {
+                scriptCode = csx!;
+            }
+
+            // Resolve NuGet packages if any and remove #r directives from script
+            var (nugetReferences, errors) = await NuGetPackageResolver.ResolvePackagesAsync(scriptCode);
+            
+            // If there were errors resolving packages, return them
+            if (errors.Count > 0)
+            {
+                var errorBuilder = new StringBuilder();
+                errorBuilder.AppendLine("NuGet Package Resolution Error(s):");
+                errorBuilder.AppendLine();
+                foreach (var error in errors)
+                {
+                    errorBuilder.AppendLine($"  {error}");
+                }
+                return errorBuilder.ToString().TrimEnd();
+            }
+            
+            // Remove #r directives from the script since we're handling them separately
+            var cleanedScript = System.Text.RegularExpressions.Regex.Replace(
+                scriptCode, 
+                @"^\s*#r\s+""nuget:[^""]*"".*$", 
+                "", 
+                System.Text.RegularExpressions.RegexOptions.Multiline);
+            
+            // Create script options with common assemblies and imports
+            var scriptOptions = ScriptOptions.Default
+                .WithReferences(
+                    typeof(object).Assembly,
+                    typeof(Console).Assembly,
+                    typeof(System.Linq.Enumerable).Assembly,
+                    typeof(System.Text.StringBuilder).Assembly,
+                    typeof(System.IO.File).Assembly,
+                    typeof(System.Collections.Generic.List<>).Assembly,
+                    typeof(System.Threading.Tasks.Task).Assembly,
+                    typeof(System.Net.Http.HttpClient).Assembly,
+                    typeof(System.Text.Json.JsonSerializer).Assembly,
+                    typeof(System.Text.RegularExpressions.Regex).Assembly)
+                .AddReferences(nugetReferences)
+                .WithImports(
+                    "System",
+                    "System.IO",
+                    "System.Linq",
+                    "System.Text",
+                    "System.Collections.Generic",
+                    "System.Threading.Tasks",
+                    "System.Net.Http",
+                    "System.Text.Json",
+                    "System.Text.RegularExpressions")
+                .WithSourceResolver(new SourceFileResolver(ImmutableArray<string>.Empty, baseDirectory: Environment.CurrentDirectory))
+                .WithMetadataResolver(ScriptMetadataResolver.Default.WithSearchPaths(System.Runtime.InteropServices.RuntimeEnvironment.GetRuntimeDirectory()))
+                .WithEmitDebugInformation(true);
+
+            // Capture console output
+            var originalOut = Console.Out;
+            var outputBuilder = new StringBuilder();
+
+            try
+            {
+                using var stringWriter = new StringWriter(outputBuilder);
+                Console.SetOut(stringWriter);
+
+                // Execute the script with timeout
+                using var cts = new CancellationTokenSource(TimeSpan.FromSeconds(timeoutSeconds));
+
+                // Run script in a task so we can properly handle timeout
+                var scriptTask = Task.Run(async () => 
+                    await CSharpScript.EvaluateAsync(cleanedScript, scriptOptions, cancellationToken: cts.Token), 
+
+                                          var timeoutTask = Task.Delay(TimeSpan.FromSeconds(timeoutSeconds));
+                var completedTask = await Task.WhenAny(scriptTask, timeoutTask);
+
+                if (completedTask == timeoutTask)
+                {
+                    cts.Cancel();
+                    throw new OperationCanceledException();
+                }
+
+                var result = await scriptTask;
+
+                // Add the result value if it's not null
+                if (result != null)
+                {
+                    if (outputBuilder.Length > 0)
+                    {
+                        outputBuilder.AppendLine();
+                    }
+                    outputBuilder.AppendLine($"Result: {result}");
+                }
+            }
+            finally
+            {
+                Console.SetOut(originalOut);
+            }
+
+            var output = outputBuilder.ToString();
+            return string.IsNullOrWhiteSpace(output) ? "Script executed successfully with no output." : output;
+        }
+        catch (CompilationErrorException e)
+        {
+            var errorBuilder = new StringBuilder();
+            errorBuilder.AppendLine("Compilation Error(s):");
+            errorBuilder.AppendLine();
+
+            foreach (var diagnostic in e.Diagnostics)
+            {
+                var lineSpan = diagnostic.Location.GetLineSpan();
+                var line = lineSpan.StartLinePosition.Line + 1; // Convert to 1-based
+                var column = lineSpan.StartLinePosition.Character + 1;
+
+                errorBuilder.AppendLine($"  Line {line}, Column {column}: {diagnostic.Id} - {diagnostic.GetMessage()}");
+
+                // Try to show the problematic code if available
+                if (!diagnostic.Location.IsInSource) continue;
+
+                var sourceText = diagnostic.Location.SourceTree?.GetText();
+                if (sourceText != null)
+                {
+                    var lineText = sourceText.Lines[lineSpan.StartLinePosition.Line].ToString();
+                    if (!string.IsNullOrWhiteSpace(lineText))
+                    {
+                        errorBuilder.AppendLine($"    Code: {lineText.Trim()}");
+
+                        // Add a pointer to the error position
+                        if (column > 0 && column <= lineText.Length)
+                        {
+                            var pointer = new string(' ', column + 9) + "^"; // 9 for "    Code: "
+                            errorBuilder.AppendLine(pointer);
+                        }
+                    }
+                }
+                errorBuilder.AppendLine();
+            }
+
+            return errorBuilder.ToString().TrimEnd();
+        }
+        catch (OperationCanceledException)
+        {
+            return $"Error: Script execution timed out after {timeoutSeconds} seconds.";
+        }
+        catch (Exception e)
+        {
+            var errorBuilder = new StringBuilder();
+            errorBuilder.AppendLine($"Runtime Error: {e.GetType().Name}");
+            errorBuilder.AppendLine($"Message: {e.Message}");
+
+            // Try to extract the line number from the stack trace if it's a script error
+            if (e.StackTrace != null && e.StackTrace.Contains("Submission#0"))
+            {
+                var lines = e.StackTrace.Split('\n');
+                foreach (var traceLine in lines)
+                {
+                    if (traceLine.Contains("Submission#0") && traceLine.Contains(":line"))
+                    {
+                        var lineMatch = System.Text.RegularExpressions.Regex.Match(traceLine, @":line (\d+)");
+                        if (lineMatch.Success)
+                        {
+                            errorBuilder.AppendLine($"Script Line: {lineMatch.Groups[1].Value}");
+                            break;
+                        }
+                    }
+                }
+            }
+
+            if (e.InnerException != null)
+            {
+                errorBuilder.AppendLine($"Inner Exception: {e.InnerException.GetType().Name}: {e.InnerException.Message}");
+            }
+
+            errorBuilder.AppendLine();
+            errorBuilder.AppendLine("Stack Trace:");
+            errorBuilder.AppendLine(e.StackTrace);
+
+            return errorBuilder.ToString().TrimEnd();
+        }
+    }
+}